<?xml version="1.0" encoding="utf-8"?>
<!--
    Copyright (C) 2016 The Android Open Source Project
    Licensed under the Apache License, Version 2.0 (the "License");
    you may not use this file except in compliance with the License.
    You may obtain a copy of the License at
         http://www.apache.org/licenses/LICENSE-2.0
    Unless required by applicable law or agreed to in writing, software
    distributed under the License is distributed on an "AS IS" BASIS,
    WITHOUT WARRANTIES OR CONDITIONS OF ANY KIND, either express or implied.
    See the License for the specific language governing permissions and
    limitations under the License.
-->
<manifest package="com.google.android.cameraview.demo"
          xmlns:android="http://schemas.android.com/apk/res/android">

<<<<<<< HEAD
    <uses-permission android:name="android.permission.WRITE_EXTERNAL_STORAGE" android:maxSdkVersion="18"/>
    <uses-permission android:name="android.permission.CAMERA"/>
    <uses-feature android:name="android.hardware.camera" />
    <uses-feature android:name="android.hardware.camera.autofocus" />
=======
    <uses-permission android:name="android.permission.WRITE_EXTERNAL_STORAGE" />
>>>>>>> 3942c49b

    <application
        android:allowBackup="true"
        android:icon="@mipmap/ic_launcher"
        android:label="@string/app_name"
        android:supportsRtl="true"
        android:theme="@style/Theme.Demo">

        <activity android:name=".MainActivity">
            <intent-filter>
                <action android:name="android.intent.action.MAIN"/>
                <category android:name="android.intent.category.LAUNCHER"/>
            </intent-filter>
        </activity>

    </application>

</manifest><|MERGE_RESOLUTION|>--- conflicted
+++ resolved
@@ -14,14 +14,7 @@
 <manifest package="com.google.android.cameraview.demo"
           xmlns:android="http://schemas.android.com/apk/res/android">
 
-<<<<<<< HEAD
     <uses-permission android:name="android.permission.WRITE_EXTERNAL_STORAGE" android:maxSdkVersion="18"/>
-    <uses-permission android:name="android.permission.CAMERA"/>
-    <uses-feature android:name="android.hardware.camera" />
-    <uses-feature android:name="android.hardware.camera.autofocus" />
-=======
-    <uses-permission android:name="android.permission.WRITE_EXTERNAL_STORAGE" />
->>>>>>> 3942c49b
 
     <application
         android:allowBackup="true"
